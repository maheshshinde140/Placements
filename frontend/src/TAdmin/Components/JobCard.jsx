--- conflicted
+++ resolved
@@ -55,36 +55,12 @@
 
 
 
-// import React from "react";
-import React, { useState } from "react";
+import React from "react";
 import { MdModeEdit } from "react-icons/md";
 import { FaRankingStar } from "react-icons/fa6";
 import { MdDeleteForever } from "react-icons/md";
-import { useDispatch } from "react-redux";
-import { deleteJob } from "../../redux/jobSlice"; // Adjust the import path as needed
-import { toast } from "react-toastify"; // Optional: For toast notifications
 
 const JobCard = ({ job }) => {
-
-    const dispatch = useDispatch();
-    const [isConfirmOpen, setIsConfirmOpen] = useState(false);
-
-    const handleDelete = async () => {
-        try {
-          const resultAction = await dispatch(deleteJob(job._id));
-          if (deleteJob.fulfilled.match(resultAction)) {
-            toast.success("Job deleted successfully!");
-            window.location.reload();
-          } else {
-            toast.error("Failed to delete the job!");
-          }
-        } catch (error) {
-          toast.error("Something went wrong!");
-        }
-        setIsConfirmOpen(false); // Close the confirmation popup
-    };
-
-
     const {
         title,
         description,
@@ -111,45 +87,12 @@
                     <button className="absolute top-[0px] right-[0px] flex items-center gap-1 px-2 py-0.5 pr-3 bg-[#A6C0CF] shadow-xl text-[#16163b] border border-[#517488] rounded-xl text-[15px] font-medium hover:bg-[#80a7be]">
                         <FaRankingStar /> Create Rounds
                     </button>
-<<<<<<< HEAD
-                    <div className="absolute top-[35px] right-[0px] flex items-center gap-2">
-                        <button className="flex items-center gap-1 px-2 py-0.5 pr-3 bg-[#A6C0CF] shadow-md text-[#16163b] border border-[#517488] rounded-xl text-[15px] font-medium hover:bg-[#80a7be]">
-                            <MdModeEdit /> Edit
-                        </button>
-                        <button className="flex items-center gap-1 px-2 py-0.5 pr-3 bg-[#dd4d4d] shadow-md text-white border border-[#a52929] rounded-xl text-[15px] font-medium hover:bg-[#a52929]"
-                        onClick={() => setIsConfirmOpen(true)}>
-=======
                     {/* <div className="absolute top-[35px] right-[10px] flex items-center gap-2"> */}
                         <button className="absolute top-[35px] right-[0px] flex items-center gap-1 px-2 py-0.5 pr-3 bg-[#dd4d4d] shadow-md text-white border border-[#a52929] rounded-xl text-[15px] font-medium hover:bg-[#a52929]">
->>>>>>> 65734acd
                             <MdDeleteForever /> Delete
                         </button>
                     {/* </div> */}
                 </div>
-
-                {isConfirmOpen && (
-                    <div className="fixed top-0 left-0 w-full h-full bg-[#ffffff35] backdrop-blur-[6px] flex items-center justify-center z-50">
-                        <div className=" rounded-[20px] border-[1px] border-[#9d9d9dbe] bg-[#ffffff52] backdrop-blur-[2px] shadow-xl px-5 pt-4 pb-6  w-[90%] max-w-[400px]">
-                            <h2 className="text-[20px] font-bold text-[rgb(22,22,59)]">Confirm Delete</h2>
-                            <p className="text-[rgb(22,22,59)] mt-1 mb-4 mx-3 font-semibold">Are you sure you want to delete this job?</p>
-                            <div className="flex justify-end gap-4">
-                            <button
-                                className="bg-[#A6C0CF] shadow-lg px-4 py-1 rounded-xl font-bold text[rgb(22,22,59)] hover:bg-[#80a7be] border-[1px] border-[#517488]"
-                                onClick={() => setIsConfirmOpen(false)}
-                            >
-                                Cancel
-                            </button>
-                            <button
-                                className="bg-[#3e79a7] shadow-lg text-white font-bold px-4 py-1 rounded-xl hover:bg-[#21537a] "
-                                onClick={handleDelete}
-                            >
-                                Confirm
-                            </button>
-                            </div>
-                        </div>
-                    </div>
-                )}
-
                 <div className="px-4">
                     <p className="text-[15px] text-[#16163b] mb-1">Employment Type: {type}</p>
                     <h3 className="text-[17px] text-[#16163b] mb-[1px]">About:</h3>
