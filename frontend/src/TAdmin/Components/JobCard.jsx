// import React from "react";
// import { MdModeEdit } from "react-icons/md";
// import { FaRankingStar } from "react-icons/fa6";
// import { MdDeleteForever } from "react-icons/md";

// const JobCard = () => {
//   return (
//     <div className="flex flex-wrap gap-5 justify-center p-5 mx-10 mt-5">
//       <div className="w-[90%] min-w-[600px] h-[270px] bg-[#cdd9e156] backdrop-blur-[3px] shadow-md rounded-2xl overflow-hidden p-5 flex flex-col transition-all hover:bg-[#cdd9e1ab] hover:shadow-lg hover:cursor-pointer">
//         <div className="flex items-center px-4 mb-3 border-b-[1px] border-[#3c768a] pb-2 relative">
//           <img
//             src=""
//             alt={`Company Name logo`}
//             className="w-20 h-20 mr-5 rounded-xl object-contain"
//           />
//           <div className="flex-1">
//             <h2 className="text-[18px] font-medium text-[#16163b]">Company Name</h2>
//             <h4 className="text-[20px] font-bold text-[#16163b] my-[2px]">Job Title</h4>
//             <p className="text-[15px] text-[#16163b]">Location:</p>
//           </div>
//           <button className="absolute top-[0px] right-[10px] flex items-center gap-1 px-2 py-0.5 pr-3 bg-[#A6C0CF] shadow-xl text-[#16163b] border border-[#517488] rounded-xl text-[15px] font-medium hover:bg-[#80a7be]">
//             <FaRankingStar /> Create Rounds
//           </button>
//           <div className="absolute top-[35px] right-[0px] flex items-center gap-2">
//             <button className="flex items-center gap-1 px-2 py-0.5 pr-3 bg-[#A6C0CF] shadow-md text-[#16163b] border border-[#517488] rounded-xl text-[15px] font-medium hover:bg-[#80a7be]">
//               <MdModeEdit /> Edit
//             </button>
//             <button className="flex items-center gap-1 px-2 py-0.5 pr-3 bg-[#dd4d4d] shadow-md text-white border border-[#a52929] rounded-xl text-[15px] font-medium hover:bg-[#a52929]">
//               <MdDeleteForever /> Delete
//             </button>
//           </div>
//         </div>
//         <div className="px-4">
//           <p className="text-[15px] text-[#16163b] mb-1">Employment Type: job designation</p>
//           <h3 className="text-[17px] text-[#16163b] mb-[1px]">About (company/Job):</h3>
//           <p className="text-[15px] text-[#16163b]">Description</p>
//         </div>
//       </div>
//     </div>
//   );
// };

// export default JobCard;














// import React from "react";
<<<<<<< HEAD
// import { MdModeEdit } from "react-icons/md";
// import { FaRankingStar } from "react-icons/fa6";
// import { MdDeleteForever } from "react-icons/md";

// const JobCard = ({ job }) => {
//     const {
//         title,
//         description,
//         company,
//         location,
//         type,
//         logo
//     } = job;

//     return (
//         <div className="flex flex-wrap gap-5 justify-center p-5 mx-10 mt-5">
//             <div className="w-[90%] min-w-[600px] h-[270px] bg-[#cdd9e156] backdrop-blur-[3px] shadow-md rounded-2xl overflow-hidden p-5 flex flex-col transition-all hover:bg-[#cdd9e1ab] hover:shadow-lg hover:cursor-pointer">
//                 <div className="flex items-center px-4 mb-3 border-b-[1px] border-[#3c768a] pb-2 relative">
//                     <img
//                         src={logo || "default-logo.png"}
//                         alt={`${company} logo`}
//                         className="w-20 h-20 mr-5 rounded-xl object-contain"
//                     />
//                     <div className="flex-1">
//                         <h2 className="text-[18px] font-medium text-[#16163b]">{company}</h2>
//                         <h4 className="text-[20px] font-bold text-[#16163b] my-[2px]">{title}</h4>
//                         <p className="text-[15px] text-[#16163b]">Location: {location}</p>
//                     </div>
//                     <button className="absolute top-[0px] right-[0px] flex items-center gap-1 px-2 py-0.5 pr-3 bg-[#A6C0CF] shadow-xl text-[#16163b] border border-[#517488] rounded-xl text-[15px] font-medium hover:bg-[#80a7be]">
//                         <FaRankingStar /> Create Rounds
//                     </button>
//                     <button className="absolute top-[35px] right-[0px] flex items-center gap-1 px-2 py-0.5 pr-3 bg-[#dd4d4d] shadow-md text-white border border-[#a52929] rounded-xl text-[15px] font-medium hover:bg-[#a52929]">
//                         <MdDeleteForever /> Delete
//                     </button>
//                 </div>
//                 <div className="px-4">
//                     <p className="text-[15px] text-[#16163b] mb-1">Employment Type: {type}</p>
//                     <h3 className="text-[17px] text-[#16163b] mb-[1px]">About:</h3>
//                     <p className="text-[15px] text-[#16163b]">{description}</p>
//                 </div>
//             </div>
//         </div>
//     );
// };

// export default JobCard;
















=======
>>>>>>> 8cfbfddb
import React, { useState } from "react";
import { MdModeEdit } from "react-icons/md";
import { FaRankingStar } from "react-icons/fa6";
import { MdDeleteForever } from "react-icons/md";
import { useDispatch } from "react-redux";
import { deleteJob } from "../../redux/jobSlice"; // Adjust the import path as needed
import { toast } from "react-toastify"; // Optional: For toast notifications

const JobCard = ({ job }) => {

    const dispatch = useDispatch();
    const [isConfirmOpen, setIsConfirmOpen] = useState(false);

    const handleDelete = async () => {
        try {
          const resultAction = await dispatch(deleteJob(job._id));
          if (deleteJob.fulfilled.match(resultAction)) {
            toast.success("Job deleted successfully!");
            window.location.reload();
          } else {
            toast.error("Failed to delete the job!");
          }
        } catch (error) {
          toast.error("Something went wrong!");
        }
        setIsConfirmOpen(false); // Close the confirmation popup
    };


    const {
        title,
        description,
        company,
        location,
        type,
        logo
    } = job;

    return (
        <div className="flex flex-wrap gap-5 justify-center p-5 mx-10 mt-5">
            <div className="w-[90%] min-w-[600px] h-[270px] bg-[#cdd9e156] backdrop-blur-[3px] shadow-md rounded-2xl overflow-hidden p-5 flex flex-col transition-all hover:bg-[#cdd9e1ab] hover:shadow-lg hover:cursor-pointer">
                <div className="flex items-center px-4 mb-3 border-b-[1px] border-[#3c768a] pb-2 relative">
                    <img
                        src={logo || "default-logo.png"}
                        alt={`${company} logo`}
                        className="w-20 h-20 mr-5 rounded-xl object-contain"
                    />
                    <div className="flex-1">
                        <h2 className="text-[18px] font-medium text-[#16163b]">{company}</h2>
                        <h4 className="text-[20px] font-bold text-[#16163b] my-[2px]">{title}</h4>
                        <p className="text-[15px] text-[#16163b]">Location: {location}</p>
                    </div>
                    <button className="absolute top-[0px] right-[10px] flex items-center gap-1 px-2 py-0.5 pr-3 bg-[#A6C0CF] shadow-xl text-[#16163b] border border-[#517488] rounded-xl text-[15px] font-medium hover:bg-[#80a7be]">
                        <FaRankingStar /> Create Rounds
                    </button>
<<<<<<< HEAD
                
                    <button className="absolute top-[35px] right-[10px] flex items-center gap-1 px-2 py-0.5 pr-3 bg-[#dd4d4d] shadow-xl text-white border border-[#a52929] rounded-xl text-[15px] font-medium hover:bg-[#a52929]"
                    onClick={() => setIsConfirmOpen(true)}>
                        <MdDeleteForever /> Delete
                    </button>
                
                </div>

                {isConfirmOpen && (
                    <div className="fixed top-0 left-0 w-full h-full bg-[#ffffff6a] backdrop-blur flex items-center justify-center z-50">
                        <div className=" rounded-[20px] border-[1px] border-[#9d9d9dbe] bg-[#ffffff6a] backdrop-blur-md shadow-xl px-5 pt-4 pb-6  w-[90%] max-w-[400px]">
=======
                    <div className="absolute top-[35px] right-[0px] flex items-center gap-2">
                        <button className="flex items-center gap-1 px-2 py-0.5 pr-3 bg-[#A6C0CF] shadow-md text-[#16163b] border border-[#517488] rounded-xl text-[15px] font-medium hover:bg-[#80a7be]">
                            <MdModeEdit /> Edit
                        </button>
                        <button className="flex items-center gap-1 px-2 py-0.5 pr-3 bg-[#dd4d4d] shadow-md text-white border border-[#a52929] rounded-xl text-[15px] font-medium hover:bg-[#a52929]"
                        onClick={() => setIsConfirmOpen(true)}>
                            <MdDeleteForever /> Delete
                        </button>
                    </div>
                </div>

                {isConfirmOpen && (
                    <div className="fixed top-0 left-0 w-full h-full bg-[#ffffff35] backdrop-blur-[6px] flex items-center justify-center z-50">
                        <div className=" rounded-[20px] border-[1px] border-[#9d9d9dbe] bg-[#ffffff52] backdrop-blur-[2px] shadow-xl px-5 pt-4 pb-6  w-[90%] max-w-[400px]">
>>>>>>> 8cfbfddb
                            <h2 className="text-[20px] font-bold text-[rgb(22,22,59)]">Confirm Delete</h2>
                            <p className="text-[rgb(22,22,59)] mt-1 mb-4 mx-3 font-semibold">Are you sure you want to delete this job?</p>
                            <div className="flex justify-end gap-4">
                            <button
                                className="bg-[#A6C0CF] shadow-lg px-4 py-1 rounded-xl font-bold text[rgb(22,22,59)] hover:bg-[#80a7be] border-[1px] border-[#517488]"
                                onClick={() => setIsConfirmOpen(false)}
                            >
                                Cancel
                            </button>
                            <button
                                className="bg-[#3e79a7] shadow-lg text-white font-bold px-4 py-1 rounded-xl hover:bg-[#21537a] "
                                onClick={handleDelete}
                            >
                                Confirm
                            </button>
                            </div>
                        </div>
                    </div>
                )}

                <div className="px-4">
                    <p className="text-[15px] text-[#16163b] mb-1">Employment Type: {type}</p>
                    <h3 className="text-[17px] text-[#16163b] mb-[1px]">About:</h3>
                    <p className="text-[15px] text-[#16163b]">{description}</p>
                </div>
            </div>
        </div>
    );
};

export default JobCard;<|MERGE_RESOLUTION|>--- conflicted
+++ resolved
@@ -56,71 +56,6 @@
 
 
 // import React from "react";
-<<<<<<< HEAD
-// import { MdModeEdit } from "react-icons/md";
-// import { FaRankingStar } from "react-icons/fa6";
-// import { MdDeleteForever } from "react-icons/md";
-
-// const JobCard = ({ job }) => {
-//     const {
-//         title,
-//         description,
-//         company,
-//         location,
-//         type,
-//         logo
-//     } = job;
-
-//     return (
-//         <div className="flex flex-wrap gap-5 justify-center p-5 mx-10 mt-5">
-//             <div className="w-[90%] min-w-[600px] h-[270px] bg-[#cdd9e156] backdrop-blur-[3px] shadow-md rounded-2xl overflow-hidden p-5 flex flex-col transition-all hover:bg-[#cdd9e1ab] hover:shadow-lg hover:cursor-pointer">
-//                 <div className="flex items-center px-4 mb-3 border-b-[1px] border-[#3c768a] pb-2 relative">
-//                     <img
-//                         src={logo || "default-logo.png"}
-//                         alt={`${company} logo`}
-//                         className="w-20 h-20 mr-5 rounded-xl object-contain"
-//                     />
-//                     <div className="flex-1">
-//                         <h2 className="text-[18px] font-medium text-[#16163b]">{company}</h2>
-//                         <h4 className="text-[20px] font-bold text-[#16163b] my-[2px]">{title}</h4>
-//                         <p className="text-[15px] text-[#16163b]">Location: {location}</p>
-//                     </div>
-//                     <button className="absolute top-[0px] right-[0px] flex items-center gap-1 px-2 py-0.5 pr-3 bg-[#A6C0CF] shadow-xl text-[#16163b] border border-[#517488] rounded-xl text-[15px] font-medium hover:bg-[#80a7be]">
-//                         <FaRankingStar /> Create Rounds
-//                     </button>
-//                     <button className="absolute top-[35px] right-[0px] flex items-center gap-1 px-2 py-0.5 pr-3 bg-[#dd4d4d] shadow-md text-white border border-[#a52929] rounded-xl text-[15px] font-medium hover:bg-[#a52929]">
-//                         <MdDeleteForever /> Delete
-//                     </button>
-//                 </div>
-//                 <div className="px-4">
-//                     <p className="text-[15px] text-[#16163b] mb-1">Employment Type: {type}</p>
-//                     <h3 className="text-[17px] text-[#16163b] mb-[1px]">About:</h3>
-//                     <p className="text-[15px] text-[#16163b]">{description}</p>
-//                 </div>
-//             </div>
-//         </div>
-//     );
-// };
-
-// export default JobCard;
-
-
-
-
-
-
-
-
-
-
-
-
-
-
-
-
-=======
->>>>>>> 8cfbfddb
 import React, { useState } from "react";
 import { MdModeEdit } from "react-icons/md";
 import { FaRankingStar } from "react-icons/fa6";
@@ -176,19 +111,6 @@
                     <button className="absolute top-[0px] right-[10px] flex items-center gap-1 px-2 py-0.5 pr-3 bg-[#A6C0CF] shadow-xl text-[#16163b] border border-[#517488] rounded-xl text-[15px] font-medium hover:bg-[#80a7be]">
                         <FaRankingStar /> Create Rounds
                     </button>
-<<<<<<< HEAD
-                
-                    <button className="absolute top-[35px] right-[10px] flex items-center gap-1 px-2 py-0.5 pr-3 bg-[#dd4d4d] shadow-xl text-white border border-[#a52929] rounded-xl text-[15px] font-medium hover:bg-[#a52929]"
-                    onClick={() => setIsConfirmOpen(true)}>
-                        <MdDeleteForever /> Delete
-                    </button>
-                
-                </div>
-
-                {isConfirmOpen && (
-                    <div className="fixed top-0 left-0 w-full h-full bg-[#ffffff6a] backdrop-blur flex items-center justify-center z-50">
-                        <div className=" rounded-[20px] border-[1px] border-[#9d9d9dbe] bg-[#ffffff6a] backdrop-blur-md shadow-xl px-5 pt-4 pb-6  w-[90%] max-w-[400px]">
-=======
                     <div className="absolute top-[35px] right-[0px] flex items-center gap-2">
                         <button className="flex items-center gap-1 px-2 py-0.5 pr-3 bg-[#A6C0CF] shadow-md text-[#16163b] border border-[#517488] rounded-xl text-[15px] font-medium hover:bg-[#80a7be]">
                             <MdModeEdit /> Edit
@@ -203,7 +125,6 @@
                 {isConfirmOpen && (
                     <div className="fixed top-0 left-0 w-full h-full bg-[#ffffff35] backdrop-blur-[6px] flex items-center justify-center z-50">
                         <div className=" rounded-[20px] border-[1px] border-[#9d9d9dbe] bg-[#ffffff52] backdrop-blur-[2px] shadow-xl px-5 pt-4 pb-6  w-[90%] max-w-[400px]">
->>>>>>> 8cfbfddb
                             <h2 className="text-[20px] font-bold text-[rgb(22,22,59)]">Confirm Delete</h2>
                             <p className="text-[rgb(22,22,59)] mt-1 mb-4 mx-3 font-semibold">Are you sure you want to delete this job?</p>
                             <div className="flex justify-end gap-4">
